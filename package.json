{
  "name": "@adobe/aio-lib-core-ims",
  "description": "IMS Support Module providing low level IMS HTTP API access as well as higher level support for getting tokens.",
  "version": "0.0.6",
  "author": "Adobe Inc.",
  "bugs": "https://github.com/adobe/aio-lib-core-ims/issues",
  "dependencies": {
    "@adobe/aio-lib-core-config": ">=1.2.3",
    "@adobe/aio-lib-core-ims-jwt": "^0.0.3",
<<<<<<< HEAD
    "@adobe/aio-lib-core-ims-oauth": "^1.1.0"
=======
    "@adobe/aio-lib-core-ims-oauth": "^0.0.3",
    "@adobe/aio-lib-state": "^1.0.4",
    "debug": "^4.1.1",
    "request": "^2",
    "request-promise-native": "^1.0.5"
>>>>>>> 1a4e5dcc
  },
  "devDependencies": {
    "@adobe/eslint-config-aio-lib-config": "^1.0.2",
    "@types/jest": "^25.1.0",
    "codecov": "^3.6.1",
    "eslint": "^6.7.2",
    "eslint-config-oclif": "^3.1.0",
    "eslint-config-standard": "^14.1.0",
    "eslint-plugin-import": "^2.19.1",
    "eslint-plugin-jest": "^23.1.1",
    "eslint-plugin-jsdoc": "^21.0.0",
    "eslint-plugin-node": "^11.0.0",
    "eslint-plugin-promise": "^4.2.1",
    "eslint-plugin-standard": "^4.0.1",
    "jest": "^24",
    "jest-junit": "^10.0.0",
    "jsdoc-to-markdown": "^5.0.3",
    "stdout-stderr": "^0.1.9"
  },
  "engines": {
    "node": ">=10.0.0"
  },
  "files": [
    "/src"
  ],
  "homepage": "https://github.com/adobe/aio-lib-core-ims",
  "keywords": [
    "aio-lib",
    "ims"
  ],
  "license": "Apache-2.0",
  "main": "src/index.js",
  "repository": "https://github.com/adobe/aio-lib-core-ims",
  "scripts": {
    "pretest": "eslint src test",
    "test": "npm run unit-tests",
    "unit-tests": "jest --config test/jest.config.js ---ci -w=2",
    "docs": "jsdoc2md --template jsdoc2md/api.hbs src/*.js > api.md",
    "version": "git add README.md"
  }
}<|MERGE_RESOLUTION|>--- conflicted
+++ resolved
@@ -7,15 +7,11 @@
   "dependencies": {
     "@adobe/aio-lib-core-config": ">=1.2.3",
     "@adobe/aio-lib-core-ims-jwt": "^0.0.3",
-<<<<<<< HEAD
     "@adobe/aio-lib-core-ims-oauth": "^1.1.0"
-=======
-    "@adobe/aio-lib-core-ims-oauth": "^0.0.3",
     "@adobe/aio-lib-state": "^1.0.4",
     "debug": "^4.1.1",
     "request": "^2",
     "request-promise-native": "^1.0.5"
->>>>>>> 1a4e5dcc
   },
   "devDependencies": {
     "@adobe/eslint-config-aio-lib-config": "^1.0.2",
