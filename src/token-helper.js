--- conflicted
+++ resolved
@@ -41,11 +41,8 @@
     cli: imsCliPlugin,
     jwt: imsJwtPlugin,
     oauth: imsOAuthPlugin,
-<<<<<<< HEAD
-    s2s: imsS2sPlugin
-=======
+    s2s: imsS2sPlugin,
     oauthSTS: imsOAuthSTSPlugin
->>>>>>> 6b281a19
   }
 }
 
