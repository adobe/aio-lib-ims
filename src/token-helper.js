/*
Copyright 2018 Adobe. All rights reserved.
This file is licensed to you under the Apache License, Version 2.0 (the "License");
you may not use this file except in compliance with the License. You may obtain a copy
of the License at http://www.apache.org/licenses/LICENSE-2.0

Unless required by applicable law or agreed to in writing, software distributed under
the License is distributed on an "AS IS" BASIS, WITHOUT WARRANTIES OR REPRESENTATIONS
OF ANY KIND, either express or implied. See the License for the specific language
governing permissions and limitations under the License.
*/

const { Ims, ACCESS_TOKEN, REFRESH_TOKEN } = require('./ims')
const aioLogger = require('@adobe/aio-lib-core-logging')('@adobe/aio-lib-ims:token-helper', { provider: 'debug' })
const { getContext } = require('./context')
<<<<<<< HEAD
const imsJwtPlugin = '@adobe/aio-lib-ims-jwt'
=======
const imsJwtPlugin = require('@adobe/aio-lib-ims-jwt')
const { codes: errors } = require('./errors')
>>>>>>> a4839cc2

/**
 * This is the default list of NPM packages used as plugins to create tokens
 * as part of the getToken(contextName) function.
 *
 * @private
 */
let DEFAULT_CREATE_TOKEN_PLUGINS = {
  jwt: imsJwtPlugin
}

/* The global var WEBPACK_ACTION_BUILD is expected to be set during build time
by aio-lib-runtime */
/* eslint no-undef: 0 */
const ACTION_BUILD = (typeof WEBPACK_ACTION_BUILD === 'undefined') ? false : WEBPACK_ACTION_BUILD
if (!ACTION_BUILD) {
  // use OAuth and CLI imports only when WEBPACK_ACTION_BUILD global is not set
  const imsCliPlugin = '@adobe/aio-lib-ims-oauth/src/ims-cli'
  const imsOAuthPlugin = '@adobe/aio-lib-ims-oauth'

  DEFAULT_CREATE_TOKEN_PLUGINS = {
    cli: imsCliPlugin,
    jwt: imsJwtPlugin,
    oauth: imsOAuthPlugin
  }
}

/**
 * Returns a consolidated list of login plugins to try for acquiring the token.
 *
 * @param {object} context The configuration context providing additional plugins
 * @returns {Promise<string[]>} The list of login plugins to try
 */
async function getMergedPlugins (context) {
  aioLogger.debug('getMergedPlugins(%o)', context)

  return context.getPlugins()
    .then((plugins) => {
      if (plugins instanceof Array && plugins.length > 0) {
        aioLogger.debug('  > adding configured plugins: %o', plugins)
        const configPluginMap = Object.fromEntries(plugins.map(element => [element, element]))
        return Object.assign(configPluginMap, DEFAULT_CREATE_TOKEN_PLUGINS)
      } else if (plugins !== undefined) {
        aioLogger.debug('Ignored configured plugins: Expected string[], got: \'%o\'', plugins)
      }

      aioLogger.debug('  > using default plugins only')
      return DEFAULT_CREATE_TOKEN_PLUGINS
    }
    )
}

<<<<<<< HEAD
/**
 * Loads the requested plugin and returns it or a dummy pluggin in case
 * of a load failure. The dummy plugin returns "false" for the supports()
 * function and will reject the canSupport() function regardless of supplied
 * parameters.
 *
 * @param {string} name The name of the plugin to try to load
 * @param {string} location The location from where to load the plugin
 * @returns {object} The loaded plugin or a dummy in case of failure to load
 */
function loadPlugin (name, location) {
  aioLogger.debug('loadPlugin(%s, %s)', name, location)

  try {
    return require(location)
  } catch (error) {
    aioLogger.debug('Ignoring plugin %s due to load failure from %s', name, location)
    aioLogger.debug('Error: %o', error)
    return {
      supports: () => false,
      canSupport: async () => Promise.reject(new Error(`Plugin not loaded: ${JSON.stringify(error)}`))
    }
  }
}

const IMS_TOKEN_MANAGER = {
  async getToken (contextName) {
    aioLogger.debug('getToken(%s, %s)', contextName)
=======
  async getToken (contextName, options) {
    aioLogger.debug('getToken(%s, %o)', contextName, options)
>>>>>>> a4839cc2

    return this._resolveContext(contextName)
      .then(context => { return { ...context, result: this._getOrCreateToken(context.data, options) } })
      .then(result => this._persistTokens(result.name, result.data, result.result))
  },

  async invalidateToken (contextName, force) {
    aioLogger.debug('invalidateToken(%s, %s)', contextName, force)

    const tokenLabel = force ? REFRESH_TOKEN : ACCESS_TOKEN
    const { name, data } = await this._resolveContext(contextName)
    const ims = new Ims(data.env)
    return this.getTokenIfValid(data[tokenLabel])
      .catch(err => {
        if (force) {
          return this.getTokenIfValid(data[ACCESS_TOKEN])
        } else {
          return Promise.reject(err)
        }
      })
      .then(token => ims.invalidateToken(token, data.client_id, data.client_secret))
      .then(() => {
        delete data[tokenLabel]
        if (force) {
          delete data[ACCESS_TOKEN]
        }
        return this._context.set(name, data)
      })
  },

  get _context () {
    return getContext()
  },

  async _resolveContext (contextName) {
    const context = await this._context.get(contextName)
    aioLogger.debug('LoginCommand:contextData - %O', context)

    if (context.data) {
      return Promise.resolve(context)
    } else {
      return Promise.reject(new errors.CONTEXT_NOT_CONFIGURED({ messageValues: contextName }))
    }
  },

  async _getOrCreateToken (config, options) {
    aioLogger.debug('_getOrCreateToken(config=%o, options=%o)', config, options)
    const ims = new Ims(config.env)
    return this.getTokenIfValid(config.access_token)
      .catch(() => this._fromRefreshToken(ims, config.refresh_token, config))
      .catch(reason => this._generateToken(ims, config, reason, options))
  },

  async _fromRefreshToken (ims, token, config) {
    aioLogger.debug('_fromRefreshToken(token=%s, config=%o)', token, config)
    return this.getTokenIfValid(token)
      .then(refreshToken => ims.getAccessToken(refreshToken, config.client_id, config.client_secret, config.scope))
  },

  async _generateToken (ims, config, reason, options) {
    aioLogger.debug('_generateToken(reason=%s)', reason)

<<<<<<< HEAD
    const imsLoginPlugins = await getMergedPlugins(this._context)
    aioLogger.debug('  > Got imsLoginPlugins: %o', imsLoginPlugins)
    let pluginErrors = ['Cannot generate token because no plugin supports configuration:'] // eslint-disable-line prefer-const
=======
    const imsLoginPlugins = DEFAULT_CREATE_TOKEN_PLUGINS
    const pluginErrors = []
>>>>>>> a4839cc2

    for (const name of Object.keys(imsLoginPlugins)) {
      aioLogger.debug('  > Trying: %s', name)
      try {
        const { canSupport, supports, imsLogin } = await loadPlugin(name, imsLoginPlugins[name])
        aioLogger.debug('  > supports(%o): %s', config, supports(config))
        if (typeof supports === 'function' && supports(config) && typeof imsLogin === 'function') {
          const loginConfig = (typeof options === 'object') ? { ...config, ...options } : config
          const result = imsLogin(ims, loginConfig)
          aioLogger.debug('  > result: %o', result)
          return result
        }

        // plugin doesn't match: we log the specific plugin errors
        if (typeof canSupport === 'function') {
          try {
            await canSupport(config)
          } catch (e) {
            pluginErrors.push(`[plugin:${name}]: ${e.message}`)
          }
        }
      } catch (e) {
        aioLogger.debug('  > Ignoring failure loading or calling plugin %s: %o', name, e)
      }
    }

    return Promise.reject(new errors.CANNOT_GENERATE_TOKEN({ messageValues: pluginErrors.join('\n') }))
  },

  /**
   * If the result is an object containing an access and refresh token,
   * the tokens are persisted back into the IMS context and the promise
   * resolves to the access token. If the result is a string, it is
   * assumed to be a valid access token to which the promise resolves.
   *
   * @param {string} context the ims context name
   * @param {object} contextData the ims context data to persist
   * @param {Promise} resultPromise the promise that contains the results (access token, or access token and refresh token)
   * @returns {Promise<string>} resolves to the access token
   */
  async _persistTokens (context, contextData, resultPromise) {
    aioLogger.debug('persistTokens(%s, %o, %o)', context, contextData, resultPromise)

    const result = await resultPromise
    if (typeof (result) === 'string') {
      return result
    }

    return this.getTokenIfValid(result.access_token)
      .then(() => { contextData.access_token = result.access_token })
      .then(() => this.getTokenIfValid(result.refresh_token))
      .then(
        () => { contextData.refresh_token = result.refresh_token },
        () => true)
      .then(() => this._context.set(context, contextData))
      .then(() => result.access_token.token)
  },

  /**
   * Validates the token is not expired yet and returns it if so.
   * Otherwise a rejected Promise is returned indicating that fact.
   * The token parameter is expected to be an object with two
   * properties: "token" with the actual token value which is
   * returned. The "expiry" property must be a number indicating
   * the expiry time of the token in ms since the Epoch. This time
   * must be at least 10 minutes in the future for the token to be
   * returned.
   *
   * @param {*} token The token hash
   * @returns {Promise<string>} the token if existing and not expired, else a rejected Promise
   */
  async getTokenIfValid (token) {
    aioLogger.debug('getTokenIfValid(token=%o)', token)
    const minExpiry = Date.now() + 10 * 60 * 1000 // 10 minutes from now
    if (token && token.expiry) {
      const tokenExpiry = Number(token.expiry)
      if (typeof (tokenExpiry) === 'number' && tokenExpiry > minExpiry && typeof (token.token) === 'string') {
        aioLogger.debug('  => %o', token.token)
        return token.token
      }
    }

    return Promise.reject(new errors.INVALID_TOKEN())
  }
}

module.exports = {
  IMS_TOKEN_MANAGER
}<|MERGE_RESOLUTION|>--- conflicted
+++ resolved
@@ -13,12 +13,8 @@
 const { Ims, ACCESS_TOKEN, REFRESH_TOKEN } = require('./ims')
 const aioLogger = require('@adobe/aio-lib-core-logging')('@adobe/aio-lib-ims:token-helper', { provider: 'debug' })
 const { getContext } = require('./context')
-<<<<<<< HEAD
 const imsJwtPlugin = '@adobe/aio-lib-ims-jwt'
-=======
-const imsJwtPlugin = require('@adobe/aio-lib-ims-jwt')
 const { codes: errors } = require('./errors')
->>>>>>> a4839cc2
 
 /**
  * This is the default list of NPM packages used as plugins to create tokens
@@ -71,7 +67,6 @@
     )
 }
 
-<<<<<<< HEAD
 /**
  * Loads the requested plugin and returns it or a dummy pluggin in case
  * of a load failure. The dummy plugin returns "false" for the supports()
@@ -98,12 +93,8 @@
 }
 
 const IMS_TOKEN_MANAGER = {
-  async getToken (contextName) {
-    aioLogger.debug('getToken(%s, %s)', contextName)
-=======
   async getToken (contextName, options) {
     aioLogger.debug('getToken(%s, %o)', contextName, options)
->>>>>>> a4839cc2
 
     return this._resolveContext(contextName)
       .then(context => { return { ...context, result: this._getOrCreateToken(context.data, options) } })
@@ -166,14 +157,9 @@
   async _generateToken (ims, config, reason, options) {
     aioLogger.debug('_generateToken(reason=%s)', reason)
 
-<<<<<<< HEAD
     const imsLoginPlugins = await getMergedPlugins(this._context)
     aioLogger.debug('  > Got imsLoginPlugins: %o', imsLoginPlugins)
     let pluginErrors = ['Cannot generate token because no plugin supports configuration:'] // eslint-disable-line prefer-const
-=======
-    const imsLoginPlugins = DEFAULT_CREATE_TOKEN_PLUGINS
-    const pluginErrors = []
->>>>>>> a4839cc2
 
     for (const name of Object.keys(imsLoginPlugins)) {
       aioLogger.debug('  > Trying: %s', name)
